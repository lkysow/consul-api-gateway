--- conflicted
+++ resolved
@@ -545,14 +545,7 @@
 			},
 		}, nil)
 
-<<<<<<< HEAD
-=======
-	// FUTURE Remove once status is set and ReferencePolicy requirement is enforced
-	resolver.EXPECT().
-		Resolve(gomock.Any(), gomock.Any()).
-		Return(&service.ResolvedReference{Type: service.ConsulServiceReference, Reference: &service.BackendReference{}}, nil)
-
->>>>>>> 667ea8a9
+
 	// FUTURE Assert appropriate status set on route and !route.IsValid() once ReferencePolicy requirement is enforced
 	_ = route.Validate(context.Background())
 }
