--- conflicted
+++ resolved
@@ -25,10 +25,7 @@
 
 env:
   GO_VERSION: "1.18"
-<<<<<<< HEAD
-=======
   AWS_REGION: "us-west-2"
->>>>>>> efc94ff3
 
 jobs:
   run-on-environment:
@@ -37,20 +34,6 @@
     runs-on: ubuntu-latest
     strategy:
       matrix:
-<<<<<<< HEAD
-        config:
-          - name: "consul@v1.11.5 + consul-k8s@v0.44.0"
-            consul-image: "hashicorp/consul:1.11"
-            envoy-image: "envoyproxy/envoy:v1.20-latest"
-            consul-k8s-version: "0.44.0"
-          - name: "consul@v1.12.2 + consul-k8s@v0.44.0"
-            consul-image: "hashicorp/consul:1.12"
-            envoy-image: "envoyproxy/envoy:v1.22-latest"
-            consul-k8s-version: "0.44.0"
-      fail-fast: true
-    name: "${{ matrix.config.name }}"
-
-=======
         aws-region:
           - us-west-2
         cluster-type:
@@ -69,7 +52,6 @@
     name: "${{ matrix.cluster-type }} - ${{ matrix.config.name }}"
     concurrency:
       group: ${{ matrix.cluster-type }}
->>>>>>> efc94ff3
     steps:
       # Clone repos side-by-side:
       # GITHUB_WORKSPACE/
@@ -93,40 +75,16 @@
         with:
           metallb-config-path: "./consul-api-gateway/internal/testing/conformance/metallb-config.yaml"
 
-<<<<<<< HEAD
-      - name: Build binary
-        env:
-          CGO_ENABLED: "0"
-          GOARCH: "amd64"
-          GOOS: "linux"
-        working-directory: "consul-api-gateway"
-        run: go build -o ./consul-api-gateway
-=======
       - name: Generate Unique Cluster Name
         if: matrix.cluster-type == 'eks'
         id: unique
         run:
             echo "::set-output name=clustername::$( echo consul-api-gateway-test-${{ github.run_number }}-$RANDOM )"
->>>>>>> efc94ff3
 
       - name: Configure AWS credentials
         if: matrix.cluster-type == 'eks'
         uses: aws-actions/configure-aws-credentials@v1
         with:
-<<<<<<< HEAD
-          context: "./consul-api-gateway"
-          platforms: "linux/amd64"
-          file: "./consul-api-gateway/Dockerfile.local"
-          load: true
-          push: false
-          tags: "consul-api-gateway:test"
-
-      - name: Setup Kind cluster
-        uses: ./consul-api-gateway/.github/actions/setup-kind
-        with:
-          load-docker-image: "consul-api-gateway:test"
-          metallb-config-path: "./consul-api-gateway/internal/testing/conformance/metallb-config.yaml"
-=======
           aws-region: ${{ env.AWS_REGION }}
           role-to-assume: "arn:aws:iam::${{ secrets.AWS_ACCOUNT_ID }}:role/cicd-consul-apigateway-acceptance-tests"
           aws-access-key-id: ${{ secrets.AWS_ACCESS_KEY_ID }}
@@ -139,7 +97,6 @@
         with:
           cluster_name: ${{ steps.unique.outputs.clustername }}
           region: ${{ matrix.aws-region }}
->>>>>>> efc94ff3
 
       - name: Install Consul API Gateway CRDs
         working-directory: "consul-api-gateway"
@@ -150,11 +107,7 @@
         run: |
           helm repo add hashicorp https://helm.releases.hashicorp.com
           helm install --values ./consul-config.yaml consul hashicorp/consul --version "${{ matrix.config.consul-k8s-version }}" --set global.image=${{ matrix.config.consul-image }} --set global.imageEnvoy=${{ matrix.config.envoy-image }} --create-namespace --namespace=consul
-<<<<<<< HEAD
-          kubectl wait --for=condition=Ready --timeout=60s --namespace=consul pods --all
-=======
           kubectl wait --for=condition=Ready --timeout=120s --namespace=consul pods --all
->>>>>>> efc94ff3
 
       - name: Patch testing resources
         working-directory: "consul-api-gateway/internal/testing/conformance"
@@ -182,11 +135,7 @@
         uses: ravsamhq/notify-slack-action@v1
         with:
           status: ${{ job.status }}
-<<<<<<< HEAD
-          message_format: '{emoji} *{workflow}/{job}* {status_message} in <{repo_url}|{repo}@{branch}> on <{commit_url}|{commit_sha}>'
-=======
           message_format: '{emoji} *{workflow}/${{ matrix.cluster-type }} - ${{ matrix.config.name }}* {status_message} in <{repo_url}|{repo}> on <{commit_url}|{commit_sha}>'
->>>>>>> efc94ff3
           mention_groups: '!here'
           mention_groups_when: 'failure,warnings'
         env:
